--- conflicted
+++ resolved
@@ -4,7 +4,6 @@
 2. Run `poetry install`
 3. Run `lightning run app main.py`
 
-<<<<<<< HEAD
 ## Architecture
 
 <p align="center">
@@ -24,20 +23,4 @@
 3. Each one of the N players plays asynchronously the game collecting and saving the experiences gathered. Once every one of them has finished the control is passed to the trainers.
 4. The i-th trainer receives the experience of the i-th player and optimizes its own model (feature extractor, actor and critic). The model is (hopefully) synchronized with [torch.nn.parallel.DistributedDataParallel](https://pytorch.org/docs/stable/generated/torch.nn.parallel.DistributedDataParallel.html#torch.nn.parallel.DistributedDataParallel)
 5. The updated model is shared to every one of the players.
-6. Go to 3.
-=======
-# TODOs
-
-* Add architecture schema drawing
-* Add hydra configs for Agent, Model and gym Player (maybe i can avoid the json serializable error...)
-* Implement the Trainer class. Given the observed data, read from the Path file:
-  1. Compute the A2C loss
-  2. Compute gradients
-  3. Update model
-  4. Share the updated model to the Player, which can collect data with the new policy
-* Multiprocessing: 
-  1. N Gym Players
-  2. N Trainers. Every trainer has its own model, which is updated given the experience gathered by its corresponding Player 
-* Move Flow from main.py to its own class
-* The Agent class should extend from LightningModule
->>>>>>> e19b44ea
+6. Go to 3.